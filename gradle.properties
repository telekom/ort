--- conflicted
+++ resolved
@@ -37,10 +37,6 @@
 
 # The version of the SPDX license list which is used to import license texts and generate SPDX enums. Must be a valid
 # tag, see https://github.com/spdx/license-list-data/tags.
-<<<<<<< HEAD
-spdxLicenseListVersion = v3.16
+spdxLicenseListVersion = 3.18
 
-commonsCsvVersion = 1.8
-=======
-spdxLicenseListVersion = 3.18
->>>>>>> 1e927d16
+commonsCsvVersion = 1.8