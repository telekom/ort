/*
 * Copyright (C) 2017-2019 HERE Europe B.V.
 * Copyright (C) 2019 Bosch Software Innovations GmbH
 * Copyright (C) 2020 Bosch.IO GmbH
 *
 * Licensed under the Apache License, Version 2.0 (the "License");
 * you may not use this file except in compliance with the License.
 * You may obtain a copy of the License at
 *
 *     http://www.apache.org/licenses/LICENSE-2.0
 *
 * Unless required by applicable law or agreed to in writing, software
 * distributed under the License is distributed on an "AS IS" BASIS,
 * WITHOUT WARRANTIES OR CONDITIONS OF ANY KIND, either express or implied.
 * See the License for the specific language governing permissions and
 * limitations under the License.
 *
 * SPDX-License-Identifier: Apache-2.0
 * License-Filename: LICENSE
 */

val apachePoiVersion: String by project
val asciidoctorjVersion: String by project
val asciidoctorjPdfVersion: String by project
val commonsCompressVersion: String by project
val cyclonedxCoreJavaVersion: String by project
val flexmarkVersion: String by project
val freemarkerVersion: String by project
val hamcrestCoreVersion: String by project
val jacksonVersion: String by project
val kotlinxCoroutinesVersion: String by project
val kotlinxHtmlVersion: String by project
val mockkVersion: String by project
val retrofitVersion: String by project
val simpleExcelVersion: String by project
val xalanVersion: String by project
val hopliteVersion: String by project

plugins {
    // Apply core plugins.
    `java-library`
}

val generatedResourcesDir = file("$buildDir/generated-resources/main")
val copyWebAppTemplate by tasks.registering(Copy::class) {
    dependsOn(":reporter-web-app:yarnBuild")

    from(project(":reporter-web-app").file("build")) {
        include("scan-report-template.html")
    }

    into(generatedResourcesDir)
    outputs.cacheIf { true }
}

sourceSets.named("main") {
    output.dir(mapOf("builtBy" to copyWebAppTemplate), generatedResourcesDir)
}

repositories {
    exclusiveContent {
        forRepository {
            maven("https://jitpack.io")
        }

        filter {
            includeGroup("com.github.ralfstuckert.pdfbox-layout")
            includeGroup("com.github.everit-org.json-schema")
        }
    }
}

dependencies {
    api(project(":model"))

    implementation(project(":clients:oss-attribution-builder"))
    implementation(project(":downloader"))
    implementation(project(":spdx-utils"))
    implementation(project(":utils"))

    implementation("com.fasterxml.jackson.datatype:jackson-datatype-jsr310:$jacksonVersion")
    implementation("com.fasterxml.jackson.module:jackson-module-kotlin:$jacksonVersion")
    implementation("com.squareup.retrofit2:retrofit:$retrofitVersion")
    implementation("com.vladsch.flexmark:flexmark:$flexmarkVersion")
    implementation("org.apache.commons:commons-compress:$commonsCompressVersion")
    implementation("org.apache.poi:poi-ooxml:$apachePoiVersion")
    implementation("org.asciidoctor:asciidoctorj:$asciidoctorjVersion")
    implementation("org.asciidoctor:asciidoctorj-pdf:$asciidoctorjPdfVersion")
    implementation("org.cyclonedx:cyclonedx-core-java:$cyclonedxCoreJavaVersion")
    implementation("org.freemarker:freemarker:$freemarkerVersion")
    implementation("org.jetbrains.kotlinx:kotlinx-coroutines-core:$kotlinxCoroutinesVersion")
    implementation("org.jetbrains.kotlinx:kotlinx-html-jvm:$kotlinxHtmlVersion")

    // This is required to not depend on the version of Apache Xalan bundled with the JDK. Otherwise the formatting of
    // the HTML generated in StaticHtmlReporter is slightly different with different Java versions.
    implementation("xalan:xalan:$xalanVersion")

<<<<<<< HEAD
    // for OSCake-Reporter
    implementation("com.sksamuel.hoplite:hoplite-core:$hopliteVersion")
    implementation("com.sksamuel.hoplite:hoplite-hocon:$hopliteVersion")
=======
    testImplementation("io.mockk:mockk:$mockkVersion")
>>>>>>> 104fb5cf
}<|MERGE_RESOLUTION|>--- conflicted
+++ resolved
@@ -95,11 +95,9 @@
     // the HTML generated in StaticHtmlReporter is slightly different with different Java versions.
     implementation("xalan:xalan:$xalanVersion")
 
-<<<<<<< HEAD
+    testImplementation("io.mockk:mockk:$mockkVersion")
+    
     // for OSCake-Reporter
     implementation("com.sksamuel.hoplite:hoplite-core:$hopliteVersion")
     implementation("com.sksamuel.hoplite:hoplite-hocon:$hopliteVersion")
-=======
-    testImplementation("io.mockk:mockk:$mockkVersion")
->>>>>>> 104fb5cf
 }