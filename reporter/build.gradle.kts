--- conflicted
+++ resolved
@@ -19,26 +19,7 @@
  * License-Filename: LICENSE
  */
 
-<<<<<<< HEAD
-val apachePoiVersion: String by project
-val asciidoctorjVersion: String by project
-val asciidoctorjPdfVersion: String by project
-val commonsCompressVersion: String by project
-val cyclonedxCoreJavaVersion: String by project
-val flexmarkVersion: String by project
-val freemarkerVersion: String by project
-val hamcrestCoreVersion: String by project
-val jacksonVersion: String by project
-val kotlinxCoroutinesVersion: String by project
-val kotlinxHtmlVersion: String by project
-val mockkVersion: String by project
-val retrofitVersion: String by project
-val saxonHeVersion: String by project
-val simpleExcelVersion: String by project
 val hopliteVersion: String by project
-
-=======
->>>>>>> 1e927d16
 plugins {
     // Apply core plugins.
     `java-library`
@@ -98,14 +79,8 @@
     // the HTML generated in StaticHtmlReporter is slightly different with different Java versions.
     implementation(libs.saxonHe)
 
-<<<<<<< HEAD
-    testImplementation("io.mockk:mockk:$mockkVersion")
-
+    testImplementation(libs.kotestAssertionsJson)
+    testImplementation(libs.mockk)
     // for OSCake-Reporter
     implementation("com.sksamuel.hoplite:hoplite-core:$hopliteVersion")
-    implementation("com.sksamuel.hoplite:hoplite-hocon:$hopliteVersion")
-=======
-    testImplementation(libs.kotestAssertionsJson)
-    testImplementation(libs.mockk)
->>>>>>> 1e927d16
 }