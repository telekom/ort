/*
 * Copyright (C) 2017-2019 HERE Europe B.V.
 * Copyright (C) 2019 Bosch Software Innovations GmbH
 * Copyright (C) 2020-2021 Bosch.IO GmbH
 *
 * Licensed under the Apache License, Version 2.0 (the "License");
 * you may not use this file except in compliance with the License.
 * You may obtain a copy of the License at
 *
 *     https://www.apache.org/licenses/LICENSE-2.0
 *
 * Unless required by applicable law or agreed to in writing, software
 * distributed under the License is distributed on an "AS IS" BASIS,
 * WITHOUT WARRANTIES OR CONDITIONS OF ANY KIND, either express or implied.
 * See the License for the specific language governing permissions and
 * limitations under the License.
 *
 * SPDX-License-Identifier: Apache-2.0
 * License-Filename: LICENSE
 */

import com.github.jengelman.gradle.plugins.shadow.tasks.ShadowJar

import java.nio.charset.Charset

<<<<<<< HEAD
val cliktVersion: String by project
val config4kVersion: String by project
val exposedVersion: String by project
val jacksonVersion: String by project
val hikariVersion: String by project
val kotestVersion: String by project
val kotlinxCoroutinesVersion: String by project
val log4jCoreVersion: String by project
val postgresVersion: String by project
val reflectionsVersion: String by project
val sw360ClientVersion: String by project
val greenMailVersion: String by project
val commonsCsvVersion: String by project

=======
>>>>>>> 1e927d16
plugins {
    // Apply core plugins.
    application

    // Apply third-party plugins.
    alias(libs.plugins.graal)
    alias(libs.plugins.shadow)
}

application {
    applicationName = "ort"
    mainClass.set("org.ossreviewtoolkit.cli.OrtMainKt")
}

graal {
    graalVersion(libs.versions.graal.get())
    javaVersion("17")

    // Build a standalone native executable or report a failure.
    option("--no-fallback")

    // Work-around for:
    // "WARNING: Unknown module: org.graalvm.nativeimage.llvm specified to --add-exports"
    option("-J--add-modules")
    option("-JALL-SYSTEM")

    // Work-around for:
    // "Error: Classes that should be initialized at run time got initialized during image building"
    option("--initialize-at-build-time=org.jruby.util.RubyFileTypeDetector")

    // Work-around for:
    // "Unsupported method java.lang.invoke.MethodHandleNatives.setCallSiteTargetNormal() is reachable"
    option("--report-unsupported-elements-at-runtime")

    // Work-around for:
    // "Error: Non-reducible loop requires too much duplication"
    option("-H:MaxDuplicationFactor=3.0")

    mainClass("org.ossreviewtoolkit.cli.OrtMainKt")
    outputName("ort")
}

tasks.withType<ShadowJar>().configureEach {
    isZip64 = true
}

tasks.named<CreateStartScripts>("startScripts").configure {
    doLast {
        // Work around the command line length limit on Windows when passing the classpath to Java, see
        // https://github.com/gradle/gradle/issues/1989#issuecomment-395001392.
        val windowsScriptText = windowsScript.readText(Charset.defaultCharset())
        windowsScript.writeText(
            windowsScriptText.replace(
                Regex("set CLASSPATH=%APP_HOME%\\\\lib\\\\.*"),
                "set CLASSPATH=%APP_HOME%\\\\lib\\\\*;%APP_HOME%\\\\plugin\\\\*"
            )
        )

        val unixScriptText = unixScript.readText(Charset.defaultCharset())
        unixScript.writeText(
            unixScriptText.replace(
                Regex("CLASSPATH=\\\$APP_HOME/lib/.*"),
                "CLASSPATH=\\\$APP_HOME/lib/*:\\\$APP_HOME/plugin/*"
            )
        )
    }
}

repositories {
    // Need to repeat several custom repository definitions of other submodules here, see
    // https://github.com/gradle/gradle/issues/4106.
    exclusiveContent {
        forRepository {
            maven("https://repo.gradle.org/gradle/libs-releases/")
        }

        filter {
            includeGroup("org.gradle")
        }
    }

    exclusiveContent {
        forRepository {
            maven("https://repo.eclipse.org/content/repositories/sw360-releases/")
        }

        filter {
            includeGroup("org.eclipse.sw360")
        }
    }

    exclusiveContent {
        forRepository {
            maven("https://jitpack.io/")
        }

        filter {
            includeGroup("com.github.ralfstuckert.pdfbox-layout")
            includeGroup("com.github.everit-org.json-schema")
        }
    }
    exclusiveContent {
        forRepository {
            maven("https://packages.atlassian.com/maven-external")
        }

        filter {
            includeGroupByRegex("com\\.atlassian\\..*")
            includeVersionByRegex("log4j", "log4j", ".*-atlassian-.*")
        }
    }
}

dependencies {
    implementation(project(":advisor"))
    implementation(project(":analyzer"))
    implementation(project(":downloader"))
    implementation(project(":evaluator"))
    implementation(project(":model"))
    implementation(project(":notifier"))
    implementation(project(":reporter"))
    implementation(project(":scanner"))
    implementation(project(":utils:ort-utils"))
    implementation(project(":utils:spdx-utils"))
    implementation(project(":oscake"))

    implementation("org.jetbrains.kotlin:kotlin-reflect")
    implementation(libs.bundles.exposed)
    implementation(libs.clikt)
    implementation(libs.hikari)
    implementation(libs.jacksonModuleKotlin)
    implementation(libs.kotlinxCoroutines)
    implementation(libs.kotlinxSerialization)
    implementation(libs.log4jApiToSlf4j)
    implementation(libs.logbackClassic)
    implementation(libs.postgres)
    implementation(libs.reflections)
    implementation(libs.sw360Client)

    implementation("org.apache.commons:commons-csv:$commonsCsvVersion")

    testImplementation(project(":utils:test-utils"))

    testImplementation(libs.greenmail)
    testImplementation(libs.kotestAssertionsCore)
    testImplementation(libs.kotestRunnerJunit5)

    funTestImplementation(sourceSets["main"].output)
    funTestImplementation(sourceSets["test"].output)
}

configurations["funTestImplementation"].extendsFrom(configurations["testImplementation"])<|MERGE_RESOLUTION|>--- conflicted
+++ resolved
@@ -23,23 +23,6 @@
 
 import java.nio.charset.Charset
 
-<<<<<<< HEAD
-val cliktVersion: String by project
-val config4kVersion: String by project
-val exposedVersion: String by project
-val jacksonVersion: String by project
-val hikariVersion: String by project
-val kotestVersion: String by project
-val kotlinxCoroutinesVersion: String by project
-val log4jCoreVersion: String by project
-val postgresVersion: String by project
-val reflectionsVersion: String by project
-val sw360ClientVersion: String by project
-val greenMailVersion: String by project
-val commonsCsvVersion: String by project
-
-=======
->>>>>>> 1e927d16
 plugins {
     // Apply core plugins.
     application
