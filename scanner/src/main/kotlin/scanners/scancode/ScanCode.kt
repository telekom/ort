--- conflicted
+++ resolved
@@ -186,7 +186,6 @@
         val startTime = Instant.now()
 
         val resultFile = createOrtTempDir().resolve("result.json")
-<<<<<<< HEAD
         val process = ProcessCapture(
             scannerPath.absolutePath,
             *commandLineOptions.joinToString(",").replace("{rawFileName}", java.util.UUID.randomUUID().toString()).split(",").toTypedArray(),
@@ -194,9 +193,6 @@
             OUTPUT_FORMAT_OPTION,
             resultFile.absolutePath
         )
-=======
-        val process = runScanCode(path, resultFile)
->>>>>>> 24e6ae01
 
         val endTime = Instant.now()
 
